"""Train DF-HGNN model with Hydra configuration."""
from __future__ import annotations

import argparse
import json
import sys
from pathlib import Path

PROJECT_ROOT = Path(__file__).resolve().parents[1]
if str(PROJECT_ROOT) not in sys.path:
    sys.path.insert(0, str(PROJECT_ROOT))

import torch
from omegaconf import OmegaConf

from src.common.logging import setup_logging, get_logger
from src.common.path import DatasetRootResolutionError, resolve_dataset_root
from src.common.seed import SeedConfig, set_seed
from src.data.loaders.email_eu_full import EmailEuFullConfig, EmailEuFullLoader
from src.data.transforms.split import DataSplits, SplitConfig, create_splits
from src.evaluation.metrics import MetricConfig, MetricRegistry
from src.evaluation.reporting import save_metrics_report
from src.features.deterministic_bank import DeterministicFeatureConfig
from src.training.trainer import DFHGNNTrainer, TrainerConfig
from src.training.optimizers import OptimizerConfig

LOGGER = get_logger(__name__)


def parse_args() -> argparse.Namespace:
    parser = argparse.ArgumentParser(description="Train DF-HGNN")
    parser.add_argument("--config", type=str, default="configs/default.yaml", help="Config file")
    return parser.parse_args()


def load_config(path: str) -> dict:
    cfg = OmegaConf.load(path)
    return OmegaConf.to_container(cfg, resolve=True)


def main() -> None:
    setup_logging()
    args = parse_args()
    config_path = Path(args.config).expanduser().resolve()
    cfg = load_config(str(config_path))

    set_seed(SeedConfig(value=int(cfg.get("seed", 42))))

    data_cfg = cfg["data"]
<<<<<<< HEAD
    try:
        data_root = resolve_dataset_root(
            data_cfg["root"],
            PROJECT_ROOT,
            config_path=config_path,
        )
    except DatasetRootResolutionError as exc:
        LOGGER.error("%s", exc)
        raise
=======
    data_root = Path(data_cfg["root"]).expanduser()
    if not data_root.is_absolute():

        candidates = [PROJECT_ROOT / data_root]
        # Support datasets kept under ``src/`` for backward compatibility with
        # earlier drafts where raw assets lived alongside library code.
        candidates.append(PROJECT_ROOT / "src" / data_root)

        resolved_root = None
        for candidate in candidates:
            if candidate.exists():
                resolved_root = candidate.resolve()
                break

        if resolved_root is None:
            # Fall back to the first candidate so downstream checks still
            # produce a helpful error message that lists the expected files.
            resolved_root = candidates[0].resolve()

        data_root = resolved_root

>>>>>>> e5ea99e3

    loader = EmailEuFullLoader(
        str(data_root),
        EmailEuFullConfig(
            vertices_file=data_cfg.get("files", {}).get("vertices", "email-Eu-full-nverts.txt"),
            simplices_file=data_cfg.get("files", {}).get("simplices", "email-Eu-full-simplices.txt"),
            times_file=data_cfg.get("files", {}).get("times", "email-Eu-full-times.txt"),
            feature_cache=data_cfg.get("feature_cache"),
            label_file=data_cfg.get("label_file"),
        ),
    )
    data = loader.load()
    if data.labels is None:
        raise ValueError("Dataset must provide labels for supervised training")

    splits = create_splits(
        labels=data.labels,
        config=SplitConfig(
            strategy=data_cfg.get("split", {}).get("strategy", "stratified"),
            train_ratio=data_cfg.get("split", {}).get("train_ratio", 0.6),
            val_ratio=data_cfg.get("split", {}).get("val_ratio", 0.2),
            test_ratio=data_cfg.get("split", {}).get("test_ratio", 0.2),
            random_state=cfg.get("seed", 42),
        ),
        num_nodes=data.num_nodes,
    )

    trainer = DFHGNNTrainer(
        trainer_config=TrainerConfig(
            max_epochs=cfg["trainer"]["max_epochs"],
            adam_epochs=cfg["trainer"]["adam_epochs"],
            lbfgs_epochs=cfg["trainer"]["lbfgs_epochs"],
            lr=cfg["trainer"]["lr"],
            weight_decay=cfg["trainer"]["weight_decay"],
            grad_clip=cfg["trainer"].get("grad_clip", 0.0),
            device=cfg["trainer"].get("device", "auto"),
            amp=cfg["trainer"].get("amp", False),
            early_stopping_patience=cfg["trainer"].get("early_stopping_patience", 20),
        ),
        model_config=cfg["model"],
        feature_config=DeterministicFeatureConfig(
            spectral_topk=cfg["features"]["deterministic"].get("spectral_topk", 32),
            use_spectral=cfg["features"]["deterministic"].get("use_spectral", True),
            use_hodge=cfg["features"]["deterministic"].get("use_hodge", False),
            use_temporal=cfg["features"]["deterministic"].get("use_temporal", True),
            quantile_clip=cfg["features"]["deterministic"].get("quantile_clip", 0.01),
            cache_dir=cfg["features"]["deterministic"].get("cache_dir"),
        ),
        optimizer_config=OptimizerConfig(
            lr=cfg["trainer"]["lr"],
            weight_decay=cfg["trainer"]["weight_decay"],
            betas=tuple(cfg["optimizer"]["adam"].get("betas", (0.9, 0.999))),
            lbfgs_history_size=cfg["optimizer"]["lbfgs"].get("history_size", 10),
            lbfgs_line_search=cfg["optimizer"]["lbfgs"].get("line_search", "strong_wolfe"),
        ),
        metrics=MetricRegistry([MetricConfig(name=m["name"]) for m in cfg.get("metrics", [])]),
    )

    metrics = trainer.train(
        incidence=data.incidence,
        edge_weights=data.edge_weights,
        node_features=data.node_features,
        labels=data.labels,
        splits={"train": splits.train_idx, "val": splits.val_idx, "test": splits.test_idx},
        num_classes=int(cfg.get("num_classes", data.labels.max().item() + 1)),
        timestamps=data.timestamps,
    )

    report_path = save_metrics_report(metrics, cfg["reporting"].get("dir", "outputs/reports"))
    LOGGER.info("Saved metrics report to %s", report_path)


if __name__ == "__main__":
    main()<|MERGE_RESOLUTION|>--- conflicted
+++ resolved
@@ -47,7 +47,7 @@
     set_seed(SeedConfig(value=int(cfg.get("seed", 42))))
 
     data_cfg = cfg["data"]
-<<<<<<< HEAD
+
     try:
         data_root = resolve_dataset_root(
             data_cfg["root"],
@@ -57,29 +57,7 @@
     except DatasetRootResolutionError as exc:
         LOGGER.error("%s", exc)
         raise
-=======
-    data_root = Path(data_cfg["root"]).expanduser()
-    if not data_root.is_absolute():
 
-        candidates = [PROJECT_ROOT / data_root]
-        # Support datasets kept under ``src/`` for backward compatibility with
-        # earlier drafts where raw assets lived alongside library code.
-        candidates.append(PROJECT_ROOT / "src" / data_root)
-
-        resolved_root = None
-        for candidate in candidates:
-            if candidate.exists():
-                resolved_root = candidate.resolve()
-                break
-
-        if resolved_root is None:
-            # Fall back to the first candidate so downstream checks still
-            # produce a helpful error message that lists the expected files.
-            resolved_root = candidates[0].resolve()
-
-        data_root = resolved_root
-
->>>>>>> e5ea99e3
 
     loader = EmailEuFullLoader(
         str(data_root),
